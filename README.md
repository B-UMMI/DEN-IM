--- conflicted
+++ resolved
@@ -38,11 +38,7 @@
 * **Local Instalation** 
 
 A local installation of DEN-IM is also required as Nextflow's pipeline sharing is not compatible with DEN-IM's 
-<<<<<<< HEAD
-architecture. You can clone this repository with `git clone https://github.com/assemblerflow/DEN-IM.git`, and all 
-=======
 architecture. You can clone this repository with `git clone https://github.com/B-UMMI/DEN-IM.git`, and all 
->>>>>>> 0a000079
 files will be in your local machine.
 
 
@@ -74,11 +70,6 @@
 
 ## Citation and Contacts
 
-<<<<<<< HEAD
 DEN-IM was developed by the [Molecular Microbiology and Infection Unit](http://darwin.phyloviz.net/wiki/doku.php), at 
 Instituto de Medicina Molecular, in collaboration with [Personalised Microbiology Lab](https://rossenlab.com/) at UMCG. 
-
 A pre-print is available at [biorxiv](https://www.biorxiv.org/content/10.1101/628073v1).
-=======
-DEN-IM was developed by the [Molecular Microbiology and Infection Unit](http://darwin.phyloviz.net/wiki/doku.php), at Instituto de Medicina Molecular, in collaboration with [Personalised Microbiology Lab](https://rossenlab.com/) at UMCG.
->>>>>>> 0a000079
